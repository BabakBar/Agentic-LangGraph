--- conflicted
+++ resolved
@@ -1,157 +1,3 @@
-<<<<<<< HEAD
-"""Pure graph construction for orchestrator."""
-from pathlib import Path
-from typing import Dict, Optional
-from pydantic import BaseModel, Field, model_validator
-
-from langgraph.checkpoint.memory import MemorySaver
-from langgraph.graph import END, StateGraph
-
-from ..types import AgentLike, OrchestratorState
-from .router import route_node, should_continue
-
-
-class OrchestratorConfig(BaseModel):
-    """Configuration for orchestrator graph."""
-    # Core settings
-    checkpoint_dir: Optional[Path] = None
-    max_steps: int = Field(default=10, ge=1)
-    
-    # Routing settings
-    model_name: str = "gpt-3.5-turbo"
-    llm_routing: bool = Field(
-        default=True,
-        description="Enable LLM-based routing decisions"
-    )
-    llm_fallback_threshold: float = Field(
-        default=0.7,
-        description="Confidence threshold for falling back to keyword routing"
-    )
-    capability_matching: bool = Field(
-        default=True,
-        description="Enable capability-based agent routing"
-    )
-    
-    # Monitoring settings
-    enable_metrics: bool = Field(
-        default=True,
-        description="Enable routing metrics collection"
-    )
-    
-    # State versioning
-    min_state_version: str = "2.0"
-    
-    @model_validator(mode="after")
-    def validate_config(self) -> "OrchestratorConfig":
-        """Validate configuration settings."""
-        if self.llm_fallback_threshold < 0.5:
-            raise ValueError("LLM fallback threshold must be >= 0.5")
-        return self
-    
-    class Config:
-        validate_assignment = True
-
-
-def migrate_state(state: OrchestratorState, min_version: str) -> OrchestratorState:
-    """Migrate state to current version if needed."""
-    if not hasattr(state, "schema_version") or state.schema_version < min_version:
-        # Create new state with current version
-        return OrchestratorState(
-            messages=state.messages,
-            agent_ids=state.agent_ids,
-            next_agent=state.next_agent,
-            schema_version=min_version
-        )
-    return state
-
-
-def build_orchestrator(
-    config: OrchestratorConfig,
-    base_agents: Dict[str, AgentLike],
-) -> StateGraph:
-    """Create orchestrator graph with pure construction.
-    
-    Args:
-        config: Configuration for the orchestrator
-        base_agents: Dictionary of base agents to orchestrate
-    
-    Returns:
-        Compiled state graph
-    """
-    # Initialize graph with our state type
-    graph = StateGraph(OrchestratorState)
-    
-    # Add state migration node
-    def migrate_node(state: OrchestratorState) -> OrchestratorState:
-        return migrate_state(state, config.min_state_version)
-    
-    graph.add_node("migrate", migrate_node)
-    
-    # Add the routing node with config
-    def configured_route_node(state: OrchestratorState):
-        return route_node(state, {
-            "registry": base_agents,
-            "model_name": config.model_name,
-            "min_confidence": config.llm_fallback_threshold,
-            "enable_metrics": config.enable_metrics
-        })
-    
-    graph.add_node("router", configured_route_node)
-    
-    # Add nodes for each base agent
-    for agent_id, agent in base_agents.items():
-        graph.add_node(agent_id, agent.graph)
-    
-    # Set migration as entry point
-    graph.set_entry_point("migrate")
-    
-    # Add edge from migration to router
-    graph.add_edge("migrate", "router")
-    
-    # Add conditional edges from router to agents
-    agent_map = {name: name for name in base_agents.keys()}
-    graph.add_conditional_edges(
-        "router",
-        should_continue,
-        {
-            "continue": "agent_executor",
-            "end": END
-        }
-    )
-    
-    # Add agent execution node that routes to appropriate agent
-    def agent_executor(state: OrchestratorState) -> str:
-        """Route to next agent based on state."""
-        current_agent = state.routing.current_agent
-        if not current_agent:
-            raise ValueError("No agent specified in routing state")
-        if current_agent not in base_agents:
-            raise ValueError(f"Invalid agent: {current_agent}")
-        return current_agent
-    
-    # Add the agent_executor node
-    graph.add_node("agent_executor", agent_executor)
-    
-    # Add conditional edges for agent execution
-    graph.add_conditional_edges(
-        "agent_executor",
-        agent_executor,
-        agent_map
-    )
-    
-    # Add edges from agents back to router
-    for agent_id in base_agents:
-        graph.add_edge(agent_id, "router")
-    
-    # Configure checkpointing
-    checkpointer = None
-    if config.checkpoint_dir:
-        config.checkpoint_dir.mkdir(parents=True, exist_ok=True)
-        checkpointer = MemorySaver()
-    
-    # Compile the graph
-    return graph.compile(checkpointer=checkpointer)
-=======
 """Pure graph construction for orchestrator."""
 from pathlib import Path
 from typing import Dict, Optional
@@ -303,5 +149,4 @@
         checkpointer = MemorySaver()
     
     # Compile the graph
-    return graph.compile(checkpointer=checkpointer)
->>>>>>> a360441e
+    return graph.compile(checkpointer=checkpointer)